--- conflicted
+++ resolved
@@ -10,9 +10,8 @@
 
 ## [Unreleased]
 
-<<<<<<< HEAD
 - Fix: Allow nightly to be specified by setting `RUSTC_BOOTSTRAP=1`, the same as for rust and cargo.
-=======
+
 ## [0.5.26] - 2023-08-12
 
 - Fix support for `trybuild` 1.0.76+. ([#301](https://github.com/taiki-e/cargo-llvm-cov/pull/301))
@@ -22,7 +21,6 @@
 - Use `--show-missing-lines` logic in `--fail-uncovered-lines`. ([#277](https://github.com/taiki-e/cargo-llvm-cov/pull/277), thanks @michaelvlach)
 
 - cargo-llvm-cov no longer sets the `CARGO_INCREMENTAL=0` environment variable. ([#297](https://github.com/taiki-e/cargo-llvm-cov/pull/297))
->>>>>>> 6b9627df
 
 ## [0.5.24] - 2023-07-28
 
