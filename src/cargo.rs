--- conflicted
+++ resolved
@@ -50,11 +50,7 @@
         let target_for_config = target_for_config.pop().unwrap();
         let target_for_cli = config.build_target_for_cli(target)?.pop();
         let rustc = ProcessBuilder::from(config.rustc().clone());
-<<<<<<< HEAD
-        let nightly = rustc_version(&rustc)? || rustc_bootstrap()?;
-=======
         let rustc_version = rustc_version(&rustc)?;
->>>>>>> 6b9627df
 
         if doctests && !rustc_version.nightly {
             bail!("--doctests flag requires nightly toolchain; consider using `cargo +nightly llvm-cov`")
@@ -170,7 +166,7 @@
         Some(minor)
     })()
     .ok_or_else(|| format_err!("unable to determine rustc version"))?;
-    let nightly = channel == "nightly" || channel == "dev";
+    let nightly = channel == "nightly" || channel == "dev" || rustc_bootstrap()?;
     Ok(RustcVersion { minor, nightly })
 }
 
